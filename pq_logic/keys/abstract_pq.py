# SPDX-FileCopyrightText: Copyright 2024 Siemens AG
#
# SPDX-License-Identifier: Apache-2.0

"""Utility for preparing and generating post-quantum keys.


"""

import base64
import logging
import textwrap
from abc import ABC, abstractmethod
from typing import Optional, Tuple, Union

from cryptography.hazmat.primitives import hashes, serialization

from pq_logic.keys.serialize_utils import prepare_enc_key_pem

try:
    import oqs
except ImportError:
    logging.info("PQ support is disabled.")
    pass
from cryptography.exceptions import InvalidSignature
from cryptography.hazmat.primitives.serialization import Encoding, PrivateFormat, PublicFormat
from pyasn1.codec.der import encoder
from pyasn1.type import tag, univ
from pyasn1_alt_modules import rfc5280, rfc5958
from resources.oidutils import PQ_NAME_2_OID


class PQPublicKey(ABC):
    """Abstract base class for Post-Quantum Public Keys."""

    @abstractmethod
    def _check_name(self, name: str):
        """Check if the parsed name is correct."""
        pass

    @property
    @abstractmethod
    def name(self):
        """Return the name of the algorithm."""
        pass

    def __eq__(self, other):
        """Check if two public keys are equal."""
        if not isinstance(other, PQPublicKey):
            return False
        return self.name == other.name and self.public_bytes_raw() == other.public_bytes_raw()

    def __init__(self, public_key: bytes, alg_name: str):
        """Initialize a Post-Quantum Public Key object.

        :param public_key: The public key as bytes.
        :param alg_name: The algorithm name.
        """
        self._check_name(name=alg_name)
        self._name = alg_name
        self._public_key_bytes = public_key

    def _to_spki(self) -> bytes:
        """Encode the public key into the `SubjectPublicKeyInfo` (spki) format.

        :return: The public key in DER-encoded spki format as bytes.
        """
        spki = rfc5280.SubjectPublicKeyInfo()
        spki["algorithm"]["algorithm"] = PQ_NAME_2_OID[self.name]
        spki["subjectPublicKey"] = univ.BitString.fromOctetString(self._public_key_bytes)
        return encoder.encode(spki)

    def public_bytes_raw(self) -> bytes:
        """Return the public key as raw bytes."""
        return self._public_key_bytes

    def public_bytes(
        self, encoding: Encoding = Encoding.Raw, format: PublicFormat = PublicFormat.SubjectPublicKeyInfo
    ) -> Union[bytes, str]:
        """Get the serialized public key in bytes format.

        Serialize the public key into the specified encoding (`Raw`, `DER`, or `PEM`) and
        format (`Raw` or `SubjectPublicKeyInfo`).

        :param encoding: The encoding format. Can be `Encoding.Raw`, `Encoding.DER`, or `Encoding.PEM`.
                        Defaults to `Raw`.
        :param format: The public key format. Can be `PublicFormat.Raw` or `PublicFormat.SubjectPublicKeyInfo`.
                      Defaults to `SubjectPublicKeyInfo`.
        :return: The serialized public key as bytes (or string for PEM).
        :raises ValueError: If the combination of encoding and format is unsupported.
        """
        if encoding == Encoding.Raw and format == PublicFormat.Raw:
            return self._public_key_bytes

        if encoding == Encoding.DER:
            if format == PublicFormat.SubjectPublicKeyInfo:
                return self._to_spki()
            if format == PublicFormat.Raw:
                return encoder.encode(univ.OctetString(self._public_key_bytes))
            raise ValueError(f"Unsupported format for DER encoding: {format}")

        if encoding == Encoding.PEM:
            if format == PublicFormat.SubjectPublicKeyInfo:
                data = self._to_spki()
            elif format == PublicFormat.Raw:
                data = encoder.encode(univ.OctetString(self._public_key_bytes))
            else:
                raise ValueError(f"Unsupported format for PEM encoding: {format}")

            b64_encoded = base64.b64encode(data).decode("utf-8")
            b64_encoded = "\n".join(textwrap.wrap(b64_encoded, width=64))
            pem = "-----BEGIN PUBLIC KEY-----\n" + b64_encoded + "\n-----END PUBLIC KEY-----\n"
            return pem

        raise ValueError(f"Unsupported encoding: {encoding}")


class PQPrivateKey(ABC):
    """Abstract base class for Post-Quantum Private Keys."""

    @abstractmethod
    def _check_name(self, name: str):
        """Check if the parsed name is correct."""
        pass

    @abstractmethod
    def _get_key_name(self) -> bytes:
        """Return the name for the PEM-Header."""
        pass

    def __init__(self, alg_name: str, private_bytes: Optional[bytes] = None, public_key: Optional[bytes] = None):
        """Initialize a Post-Quantum Private Key object.

        :param alg_name: The algorithm name.
        :param private_bytes: The private key as bytes.
        :param public_key: The public key as bytes.
        """
        self._check_name(name=alg_name)
        self._name = alg_name
        self._private_key = private_bytes
        self._public_key = public_key

    def _one_asym_key(self) -> rfc5958.OneAsymmetricKey:
        """Prepare a PyAsn1 OneAsymmetricKey structure."""
        one_asym_key = rfc5958.OneAsymmetricKey()
        # MUST be version 2 otherwise, liboqs will generate a wrong key.
        one_asym_key["version"] = 2
        one_asym_key["privateKeyAlgorithm"]["algorithm"] = PQ_NAME_2_OID[self.name]
        one_asym_key["privateKey"] = univ.OctetString(self.private_bytes_raw())
        public_key_asn1 = univ.BitString(hexValue=self.public_key().public_bytes_raw().hex()).subtype(
            implicitTag=tag.Tag(tag.tagClassContext, tag.tagFormatSimple, 1)
        )
        one_asym_key["publicKey"] = public_key_asn1
        return one_asym_key

    def private_bytes_raw(self) -> bytes:
        """Return the private key as raw bytes."""
        return self._private_key

    def private_bytes(
        self,
        encoding: Encoding = Encoding.DER,
        format: PrivateFormat = PrivateFormat.PKCS8,
        encryption_algorithm=serialization.NoEncryption(),
    ) -> bytes:
        """Serialize the private key as PEM string.

        Decode the ASN.1 structure and then add the PEM string around. The public key is included.

        :param encoding: The encoding format. Can be `Encoding.Raw` or `Encoding.PEM`.
                        Defaults to `Raw`.
        :param format: The private key format. Can be `PrivateFormat.PKCS8`.

        :return: The PEM string.
        """
        if not isinstance(encryption_algorithm, serialization.NoEncryption) and encoding == encoding.DER:
            raise ValueError("Encryption is not supported for DER encoding, only for PEM.")

        if encoding == Encoding.Raw and format == PublicFormat.Raw:
            return self.private_bytes_raw()

        if format == PrivateFormat.PKCS8:
            data = encoder.encode(self.to_one_asym_key())

            if encoding == encoding.DER:
                return data

            if encoding == encoding.PEM and isinstance(encryption_algorithm, serialization.BestAvailableEncryption):
                password = encryption_algorithm.password.decode("utf-8")
                return prepare_enc_key_pem(password, data, self._get_key_name())

            if encoding == encoding.PEM:
                key_name = self._get_key_name()
                b64_encoded = base64.b64encode(data).decode("utf-8")
                b64_encoded = "\n".join(textwrap.wrap(b64_encoded, width=64)).encode("utf-8")
                pem_data = (
                    b"-----BEGIN "
                    + key_name
                    + b" PRIVATE KEY-----\n"
                    + b64_encoded
                    + b"\n-----END "
                    + key_name
                    + b" PRIVATE KEY-----\n"
                )
                return pem_data

            raise ValueError(f"Unsupported encoding: {encoding}")

        raise ValueError(f"Unsupported format: {format}")

    @property
    def name(self):
        """Return the name of the algorithm."""
        return not self._name.lower()

    @abstractmethod
    def public_key(self) -> PQPublicKey:
        """Derive the corresponding public key."""
        pass

    def to_one_asym_key(self) -> rfc5958.OneAsymmetricKey:
        """Create a generic ASN.1 `OneAsymmetricKey` structure."""
        asn1_obj = rfc5958.OneAsymmetricKey()
        asn1_obj["version"] = 2
        algorithm_identifier = rfc5280.AlgorithmIdentifier()
        algorithm_identifier["algorithm"] = PQ_NAME_2_OID[self.name]
        asn1_obj["privateKeyAlgorithm"] = algorithm_identifier
        asn1_obj["privateKey"] = univ.OctetString(self._private_key)
        public_key_asn1 = univ.BitString(hexValue=self.public_key().public_bytes_raw().hex()).subtype(
            implicitTag=tag.Tag(tag.tagClassContext, tag.tagFormatSimple, 1)
        )
        asn1_obj["publicKey"] = public_key_asn1
        return asn1_obj


class PQSignaturePublicKey(PQPublicKey, ABC):
    """Abstract base class for Post-Quantum Signature Public Keys."""

    def __init__(self, sig_alg: str, public_key: bytes) -> None:  # noqa D107 Missing docstring
        self.sig_alg = None
        self._check_name(name=sig_alg)
        if self.sig_alg is None:
            self.sig_alg = sig_alg
        self._init(sig_alg=sig_alg, public_key=public_key)

    def _init(self, sig_alg: str, public_key: bytes) -> None:
        """Initialize the `PQSignaturePublicKey` object.

        :param sig_alg: The signature algorithm name.
        :param public_key: The public key as bytes.
        :return:
        """
        self.sig_method = oqs.Signature(self.sig_alg)
        self._public_key_bytes = public_key

    @abstractmethod
    def check_hash_alg(self, hash_alg: Union[None, str,hashes.HashAlgorithm], allow_failure: bool = True) -> Optional[str]:
        """Check if the hash algorithm is valid and return the name of the hash algorithm.

        If the name is invalid returns `None`.

        :return: The name of the hash algorithm.
        """
        pass

    def verify(self, signature: bytes, data: bytes, hash_alg: Optional[str] = None, is_prehashed: bool = False) -> None:
        """Verify a signature of the provided data.

        :param signature: The signature of the provided data.
        :param data: The data to verify against the signature.
        :param hash_alg: The pre-hashed hash algorithm used for the pre-hashed data
        or supposed to be used.
        :param is_prehashed: Flag indicating if the pre-hashed data is to be verified.
        (without the hash-oid.)
        :raises InvalidSignature: If the signature is invalid.
        """
        self.check_hash_alg(hash_alg)

        if hash_alg is not None:
            raise NotImplementedError("Currently can the hash algorithm not parsed directly.")

        if is_prehashed:
            raise NotImplementedError("Currently can the pre-hashed data not parsed, inpython-liboqs.")

        if not self.sig_method.verify(data, signature, self._public_key_bytes):
            raise InvalidSignature()


class PQSignaturePrivateKey(PQPrivateKey, ABC):
    """Abstract base class for Post-Quantum Signature Private Keys."""

    def __init__(
        self,
        sig_alg: str,
        private_bytes: Optional[bytes] = None,
        public_key: Optional[bytes] = None,
    ) -> None:
        """Initialize a Post-Quantum Signature Private Key object.

        :param sig_alg: The signature algorithm name.
        :param private_bytes: The private key as bytes.
        :param public_key: The public key as bytes.
        """
        self.sig_alg = None
        self._check_name(name=sig_alg)
        if self.sig_alg is None:
            self.sig_alg = sig_alg
        self._initialize(sig_alg=sig_alg, private_bytes=private_bytes, public_key=public_key)

    def _initialize(
        self, sig_alg: str, private_bytes: Optional[bytes] = None, public_key: Optional[bytes] = None
    ) -> None:
        """Initialize the private key and public key bytes.

        :param sig_alg: The signature algorithm name.
        :param private_bytes: The private key bytes.
        :param public_key: The public key bytes.
        :return:
        """
        self.sig_method = oqs.Signature(self.sig_alg, secret_key=private_bytes)
        self._public_key = public_key or self.sig_method.generate_keypair()
        self._private_key = private_bytes or self.sig_method.export_secret_key()

    @abstractmethod
    def public_key(self) -> PQSignaturePublicKey:
        """Derive the corresponding public key."""
        pass

    def check_hash_alg(self, hash_alg: Union[None, str, hashes.HashAlgorithm], allow_failure: bool = True) -> Optional[str]:
        """Check if a specified or parsed hash algorithm is allowed."""
        return self.public_key().check_hash_alg(hash_alg)

    def sign(
        self,
        data: bytes,
        hash_alg: Union[None, str, hashes.HashAlgorithm] = None,
        ctx: bytes = b"",
        is_prehashed: bool = False,
    ) -> bytes:
        """Sign provided data.

        :param data: The data to sign.
        :param hash_alg: The pre-hashed hash algorithm used for the pre-hashed data
        or supposed to be used.
        :param ctx: The optional context to use.
        :param is_prehashed: Flag indicating if the pre-hashed data is to be verified.
        (without the hash-oid.)
        :return: The signature as bytes.
        """
        self.check_hash_alg(hash_alg)

        if ctx != b"":
            raise NotImplementedError("Currently is signed with context not possible.with liboqs-python")

        if hash_alg is not None:
            raise NotImplementedError("Currently can the hash algorithm not parsed directly.")

        if is_prehashed:
            raise NotImplementedError("Currently can the pre-hashed data not parsed, inpython-liboqs.")

        signature = self.sig_method.sign(data)
        return signature


class PQKEMPublicKey(PQPublicKey, ABC):
    """Abstract base class for Post-Quantum KEM Public Keys."""

    def __init__(self, kem_alg: str, public_key: bytes):
        """Initialize a KEM public key object.

        :param kem_alg: The KEM algorithm name.
        :param public_key: The public key as raw bytes.

        :raises ValueError: If an invalid algorithm name is provided.
        """
        super().__init__(public_key=public_key, alg_name=kem_alg)
        self._initialize(public_key=public_key, kem_alg=kem_alg)

    def _initialize(self, kem_alg: str, public_key: bytes):
        """Initialize the KEM method, defaults to liboqs.

<<<<<<< HEAD
        :param kem_alg: The KEM algorithm name.
        :param public_key: The public key as raw bytes.
        """
        self._check_name(name=kem_alg)
        self.kem_methode = oqs.KeyEncapsulation(self.kem_alg)
        self._public_key_bytes = public_key
=======
    def _init(self):
        """Initialize the KEM method."""
        self.kem_method = oqs.KeyEncapsulation(self.kem_alg)
>>>>>>> 401241d9

    @property
    def name(self) -> str:
        """Return the name of the algorithm."""
        return self.kem_alg.lower()

    @property
    def ct_length(self) -> int:
        """Return the size of the ciphertext."""
        return self.kem_method.details["length_ciphertext"]

    @property
    def key_size(self) -> int:
        """Return the size of the public key."""
        return self.kem_method.details["length_public_key"]

    @classmethod
    def from_public_bytes(cls, data: bytes, name: str):
        """Create a new public key object from the provided bytes."""
        return cls(kem_alg=name, public_key=data)

    def encaps(self) -> Tuple[bytes, bytes]:
        """Perform encapsulation to generate a shared secret.

        :return: The shared secret and the ciphertext as bytes.
        """
        ct, ss = self.kem_method.encap_secret(self._public_key_bytes)
        return ss, ct


class PQKEMPrivateKey(PQPrivateKey, ABC):
    """Concrete implementation of a Post-Quantum KEM Private Key.

    This class provides functionality to manage, serialize, and use KEM private keys.
    """

    def __init__(self, kem_alg: str, private_bytes: Optional[bytes] = None, public_key: Optional[bytes] = None):
        """Initialize a KEM private key object.

        :param kem_alg: The KEM algorithm name.
        :param private_bytes: The private key as raw bytes.
        :param oid: The Object Identifier associated with the algorithm name.

        :raises ValueError: If an invalid algorithm name is provided.
        """
        super().__init__(alg_name=kem_alg, private_bytes=private_bytes, public_key=public_key)
        self._initialize(kem_alg, private_bytes, public_key)

<<<<<<< HEAD
    def _initialize(self, kem_alg: str, private_bytes: Optional[bytes] = None, public_key: Optional[bytes] = None):
        self.kem_methode = oqs.KeyEncapsulation(self.kem_alg, secret_key=private_bytes)
=======
    def _init(self, kem_alg: str, private_bytes: Optional[bytes] = None, public_key: Optional[bytes] = None):
        self.kem_method = oqs.KeyEncapsulation(self.kem_alg, secret_key=private_bytes)
>>>>>>> 401241d9
        if private_bytes is None:
            self._public_key_bytes = self.kem_method.generate_keypair()
        else:
            self._public_key_bytes = public_key
        # MUST first generate a keypair, before the secret key can be exported.
        self._private_key = private_bytes or self.kem_method.export_secret_key()

    def decaps(self, ciphertext: bytes) -> bytes:
        """Perform decapsulation to retrieve a shared secret.

        Use the ciphertext to recover the shared secret corresponding to this private key.

        :param ciphertext: The ciphertext generated during encapsulation.
        :return: The shared secret as bytes.
        """
        return self.kem_method.decap_secret(ciphertext)

    @property
    def name(self) -> str:
        """Return the name of the algorithm."""
        return self.kem_alg.lower()

    @property
    def ct_length(self) -> int:
        """Return the size of the ciphertext."""
        return self.kem_method.details["length_ciphertext"]

    @property
    def key_size(self) -> int:
        """Return the size of the public key."""
<<<<<<< HEAD
        return self.kem_methode.details["length_secret_key"]

    @classmethod
    def from_private_bytes(cls, data: bytes, name: str):
        """Create a new private key object from the provided bytes.

        :param data: The private key as bytes.
        :param name: The algorithm name.
        :return: The private key object.
        :raises ValueError: If the key size does not match the expected size.
        """
        key = cls(kem_alg=name, private_bytes=data)
        if len(data) != key.key_size:
            raise ValueError(f"Invalid private key size for {cls.name}. Expected {key.key_size}, got {len(data)}")
        return key
=======
        return self.kem_method.details["length_shared_secret"]
>>>>>>> 401241d9
<|MERGE_RESOLUTION|>--- conflicted
+++ resolved
@@ -280,7 +280,7 @@
             raise NotImplementedError("Currently can the hash algorithm not parsed directly.")
 
         if is_prehashed:
-            raise NotImplementedError("Currently can the pre-hashed data not parsed, inpython-liboqs.")
+            raise NotImplementedError("Currently can the pre-hashed data not parsed, in python-liboqs.")
 
         if not self.sig_method.verify(data, signature, self._public_key_bytes):
             raise InvalidSignature()
@@ -350,13 +350,13 @@
         self.check_hash_alg(hash_alg)
 
         if ctx != b"":
-            raise NotImplementedError("Currently is signed with context not possible.with liboqs-python")
+            raise NotImplementedError("Currently is signed with context not possible with liboqs-python")
 
         if hash_alg is not None:
             raise NotImplementedError("Currently can the hash algorithm not parsed directly.")
 
         if is_prehashed:
-            raise NotImplementedError("Currently can the pre-hashed data not parsed, inpython-liboqs.")
+            raise NotImplementedError("Currently can the pre-hashed data not parsed, in python-liboqs.")
 
         signature = self.sig_method.sign(data)
         return signature
@@ -379,18 +379,12 @@
     def _initialize(self, kem_alg: str, public_key: bytes):
         """Initialize the KEM method, defaults to liboqs.
 
-<<<<<<< HEAD
         :param kem_alg: The KEM algorithm name.
         :param public_key: The public key as raw bytes.
         """
         self._check_name(name=kem_alg)
-        self.kem_methode = oqs.KeyEncapsulation(self.kem_alg)
+        self.kem_methode= oqs.KeyEncapsulation(self.kem_alg)
         self._public_key_bytes = public_key
-=======
-    def _init(self):
-        """Initialize the KEM method."""
-        self.kem_method = oqs.KeyEncapsulation(self.kem_alg)
->>>>>>> 401241d9
 
     @property
     def name(self) -> str:
@@ -439,13 +433,8 @@
         super().__init__(alg_name=kem_alg, private_bytes=private_bytes, public_key=public_key)
         self._initialize(kem_alg, private_bytes, public_key)
 
-<<<<<<< HEAD
     def _initialize(self, kem_alg: str, private_bytes: Optional[bytes] = None, public_key: Optional[bytes] = None):
-        self.kem_methode = oqs.KeyEncapsulation(self.kem_alg, secret_key=private_bytes)
-=======
-    def _init(self, kem_alg: str, private_bytes: Optional[bytes] = None, public_key: Optional[bytes] = None):
         self.kem_method = oqs.KeyEncapsulation(self.kem_alg, secret_key=private_bytes)
->>>>>>> 401241d9
         if private_bytes is None:
             self._public_key_bytes = self.kem_method.generate_keypair()
         else:
@@ -476,8 +465,7 @@
     @property
     def key_size(self) -> int:
         """Return the size of the public key."""
-<<<<<<< HEAD
-        return self.kem_methode.details["length_secret_key"]
+        return self.kem_method.details["length_secret_key"]
 
     @classmethod
     def from_private_bytes(cls, data: bytes, name: str):
@@ -491,7 +479,4 @@
         key = cls(kem_alg=name, private_bytes=data)
         if len(data) != key.key_size:
             raise ValueError(f"Invalid private key size for {cls.name}. Expected {key.key_size}, got {len(data)}")
-        return key
-=======
-        return self.kem_method.details["length_shared_secret"]
->>>>>>> 401241d9
+        return key