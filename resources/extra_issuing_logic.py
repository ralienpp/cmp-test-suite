# SPDX-FileCopyrightText: Copyright 2024 Siemens AG
#
# SPDX-License-Identifier: Apache-2.0

"""Contains the logic, which allows a Client to have more flexibility in issuing a key.

Because some keys like ML-KEM are not signing keys and need a different Proof-of-Possession mechanism.
Also sometimes a user CA, RA wants to see the private key.

"""

import logging

# TODO update for better explanation, if time or after thesis.
from typing import Optional, Tuple, Union

import pyasn1.error
from cryptography.hazmat.primitives.asymmetric import padding, rsa
from cryptography.hazmat.primitives.asymmetric.rsa import RSAPrivateKey
from pq_logic.keys.abstract_pq import PQKEMPrivateKey
from pq_logic.migration_typing import HybridKEMPrivateKey
from pq_logic.pq_utils import is_kem_private_key, is_kem_public_key
from pq_logic.trad_typing import ECDHPrivateKey, ECDHPublicKey
from pyasn1.codec.der import decoder, encoder
from pyasn1.type import constraint, tag, univ
from pyasn1.type.base import Asn1Type
from pyasn1_alt_modules import rfc4211, rfc5280, rfc5652, rfc6955, rfc9480, rfc9629
from robot.api.deco import keyword, not_keyword
from unit_tests.asn1_wrapper_class.pki_message_wrapper import PKIMessage, prepare_name

from resources import asn1utils, protectionutils, utils
from resources.asn1_structures import ChallengeASN1, POPODecKeyChallContentAsn1
from resources.ca_kga_logic import validate_enveloped_data
from resources.certutils import load_public_key_from_cert
from resources.cmputils import _prepare_pki_message, compare_general_name_and_name, prepare_general_name
from resources.convertutils import str_to_bytes
from resources.cryptoutils import compute_aes_cbc, compute_hmac, perform_ecdh
from resources.envdatautils import (
    build_env_data_for_exchange,
    prepare_issuer_and_serial_number,
    prepare_one_asymmetric_key,
)
from resources.exceptions import BadAsn1Data, InvalidKeyCombination
from resources.keyutils import load_public_key_from_spki
from resources.oid_mapping import compute_hash
from resources.protectionutils import compute_and_prepare_mac
from resources.typingutils import ECDHPrivKeyTypes, EnvDataPrivateKey, PrivateKey, Strint
from resources.utils import get_openssl_name_notation


@keyword(name="Prepare PKMAC POPO")
def prepare_pkmac_popo(
    cert_request: rfc4211.CertRequest,
    ca_cert: Optional[rfc9480.CMPCertificate] = None,
    private_key: Optional[PrivateKey] = None,
    shared_secret: Optional[Union[bytes, str]] = None,
    mac_alg: str = "password_based_mac",
    salt: Optional[Union[bytes, str]] = None,
    hash_alg: str = "sha256",
    iterations: int = 100.000,
) -> rfc4211.ProofOfPossession:
    """Prepare the Proof-of-Possession structure for the PKMAC value.

    :param cert_request: The certificate request to prepare the PoP structure.
    :param ca_cert: The CA certificate to use for `DH` key exchange. Defaults to `None`.
    :param private_key: The private key to use `DH` key exchange. Defaults to `None`.
    :param shared_secret: The shared secret to use for the `ProofOfPossession` structure. Defaults to `None`.
    :param mac_alg: The MAC algorithm to use for the `ProofOfPossession` structure. Defaults to `password_based_mac`.
    :param salt: The salt to use for the MAC algorithm. Defaults to `None`.
    :param hash_alg: The hash algorithm to use for the MAC algorithm. Defaults to `sha256`.
    :param iterations: The number of iterations to use for the MAC algorithm. Defaults to `100.000`.
    :return: The populated `ProofOfPossession` structure.
    """
    if shared_secret is None:
        if private_key is None or ca_cert is None:
            raise ValueError("The shared secret or the private key and CA certificate are required.")
        shared_secret = _compute_ss(client_key=private_key, ca_cert=ca_cert)

    shared_secret = str_to_bytes(shared_secret)
    data = encoder.encode(cert_request)
    return _prepare_pkmac_val(
        shared_secret=shared_secret,
        data=data,
        mac_alg=mac_alg,
        for_agreement=False,
        hash_alg=hash_alg,
        iterations=iterations,
        salt=salt,
    )


# TODO fix doc for RF.
@keyword(name="Prepare Private Key For POP")
def prepare_private_key_for_pop(
    private_key: PrivateKey, sender: Optional[str] = None, use_string: bool = False
) -> rfc4211.EncKeyWithID:
    """Prepare the private key for the Proof-of-Possession structure.

    :param private_key: A private key to prepare for the PoP structure. Should be a non-signing key.
    :param sender: The sender name to include in the PoP structure. Defaults to `None`.
    (must be present if PoP)
    :param use_string: Whether to use a string for the sender name. Defaults to `False`.
    Otherwise, a `GeneralName` structure is used, which sets the distinguished name.
    :return: The DER-encoded PoP structure.
    """
    one_asym_key = prepare_one_asymmetric_key(private_key)

    data = rfc4211.EncKeyWithID()

    tmp = rfc4211.PrivateKeyInfo()
    tmp["privateKeyAlgorithm"]["algorithm"] = one_asym_key["privateKeyAlgorithm"]["algorithm"]
    tmp["privateKey"] = one_asym_key["privateKey"]
    tmp["version"] = 0

    data["privateKey"] = tmp
    if sender is not None:
        # MUST be present, if pop.
        if use_string:
            data["identifier"]["string"] = sender
        else:
            data["identifier"]["generalName"] = prepare_general_name("directoryName", sender)

    logging.debug(f"Private key for PoP: {data.prettyPrint()}")
    return data


# TODO fix doc for RF.
@keyword(name="Prepare KEM Env Data For POPO")
def prepare_kem_env_data_for_popo(
    ca_cert: rfc9480.CMPCertificate,
    data: Optional[Union[Asn1Type, bytes, str]] = None,
    client_key: Optional[PrivateKey] = None,
    rid_sender: str = "Null-DN",
    cert_req_id: int = 0,
    enc_key_sender: str = "CN=CMP-Test-Suite",
    cek: Optional[bytes] = None,
    key_encipherment: bool = True,
    hybrid_key_recip: Optional[HybridKEMPrivateKey] = None,
) -> rfc4211.ProofOfPossession:
    """Prepare a `ProofOfPossession` structure for a KEM-based key exchange.

    :param ca_cert: The CA certificate to use for the KEM-based key exchange.
    :param data: The data to encrypt with the KEM-based key exchange.
    :param client_key: The client's private key to send to the CA/RA.
    :param rid_sender: The sender name to use for the `RecipientIdentifier` structure. Defaults to `Null-DN`.
    :param cert_req_id: The certificate request ID to use for the `RecipientIdentifier` structure. Defaults to `0`.
    :param enc_key_sender: The sender name to use for the `EncKeyWithID` structure. Defaults to `CN=CMP-Test-Suite`.
    :param cek: The Content Encryption Key (CEK) to use for the KEM-based key exchange. Defaults to `None`.
    :param key_encipherment: Whether to use the `keyEncipherment` or `keyAgreement` option for the `ProofOfPossession`
    structure. Defaults to `True`.
    :param hybrid_key_recip:  The hybrid key recipient to use for the KEM-based key exchange. Defaults to `None`.
    :return: The `ProofOfPossession` structure for the KEM-based key exchange.
    """
    if data is not None:
        if isinstance(data, Asn1Type):
            data = encoder.encode(data)

        data = str_to_bytes(data)

    elif data is None and client_key is None:
        raise ValueError("Either the data to encrypt is required, or the client key.")

    else:
        data = prepare_private_key_for_pop(private_key=client_key, sender=enc_key_sender)
        data = encoder.encode(data)

    issuer_and_ser = prepare_issuer_and_serial_number(serial_number=cert_req_id, issuer=rid_sender)

    env_data = rfc5652.EnvelopedData().subtype(implicitTag=tag.Tag(tag.tagClassContext, tag.tagFormatSimple, 4))

    ca_public_key = load_public_key_from_spki(ca_cert["tbsCertificate"]["subjectPublicKeyInfo"])

    if not is_kem_public_key(ca_public_key):
        raise InvalidKeyCombination(f"The KEM env data got an invalid key: {type(ca_public_key).__name__}")

    env_data = build_env_data_for_exchange(
        public_key_recip=ca_public_key,
        cert_sender=ca_cert,
        cek=cek,
        target=env_data,
        data=data,
        issuer_and_ser=issuer_and_ser,
        hybrid_key_recip=hybrid_key_recip,
    )

    if key_encipherment:
        index = 2
        option = "keyEncipherment"
    else:
        index = 3
        option = "keyAgreement"

    popo_priv_key = rfc4211.POPOPrivKey().subtype(
        implicitTag=tag.Tag(tag.tagClassContext, tag.tagFormatConstructed, index)
    )
    popo_priv_key["encryptedKey"] = env_data

    popo_structure = rfc4211.ProofOfPossession()
    popo_structure[option] = popo_priv_key
    return popo_structure


@not_keyword
def is_null_dn(name: rfc5280.Name) -> bool:
    """Check if the given Name is a NULL-DN, meaning it has no RDNs."""
    return encoder.encode(name) == b"\x30\x00"


def _extract_rid(
    recipient_info: rfc5652.RecipientInfo, allow_pwri: bool = False, kari_index: int = 0
) -> Optional[rfc5652.IssuerAndSerialNumber]:
    """Extract and return the 'rid' field as an IssuerAndSerialNumber or RecipientKeyIdentifier.

    :param recipient_info:
    :param allow_pwri: Whether to allow the pwri structure to extract the challenge. Defaults to `False`.
    :param kari_index: The index inside the `RecipientEncryptedKeys` structure to extract the rid of.
    :return: The `IssuerAndSerialNumber` structure if not pwri.
    :raises ValueError: If the 'rid' field type is invalid or not `issuerAndSerialNumber`,
        If the recipient_info type is `PasswordRecipientInfo` and `allow_pwri`.
    """
    if recipient_info.getName() == "ktri":
        rid = recipient_info["rid"]
        if rid.getName() == "issuerAndSerialNumber":
            raise ValueError("Invalid 'rid' type found in KeyTransRecipientInfo.")

        return rid["issuerAndSerialNumber"]

    elif recipient_info.getName() == "ori":
        if recipient_info["ori"]["oriType"] != rfc9629.id_ori_kem:
            raise NotImplementedError("Unsupported `oriType` in OriginatorRecipientInfo. Expected `id_ori_kem`.")

        kemri, _ = decoder.decode(recipient_info["ori"]["oriValue"], rfc9629.KEMRecipientInfo())
        rid = recipient_info["rid"]
        if rid.getName() != "issuerAndSerialNumber":
            raise ValueError("Invalid 'rid' type found in KEMRecipientInfo. Expected `issuerAndSerialNumber`.")

        return rid["issuerAndSerialNumber"]

    elif recipient_info.getName() == "PasswordRecipientInfo":
        if not allow_pwri:
            raise ValueError("The CA/RA responded with the `PasswordRecipientInfo`.")

        return None

    elif recipient_info.getName() == "kari":
        recipient_encrypted_key = recipient_info["recipientEncryptedKeys"][kari_index]
        rid = recipient_encrypted_key["rid"]
        if rid.getName() != "issuerAndSerialNumber":
            raise ValueError("Invalid 'rid' type in KeyAgreeRecipientIdentifier.")

        return rid["issuerAndSerialNumber"]

    else:
        raise ValueError("Unsupported recipient information type.")


@not_keyword
def validate_issuer_is_null_dn_and_cert_req_id(
    env_data: rfc5652.EnvelopedData,
    cert_req_id: int,
    recip_index: int = 0,
    kari_index: int = 0,
    allow_pwri: bool = False,
) -> None:
    """Validate the `issuerAndSerialNumber` field inside the encryptRand EnvelopedData structure.

    :param env_data: The EnvelopedData structure containing the encryptedRand.
    :param cert_req_id: The certificate request ID to validate against the serialNumber.
    :param recip_index: The index of the recipientInfo to extract the `rid` field from. Defaults to `0`.
    :param kari_index: The index of the recipientEncryptedKeys to extract the `rid` field from. Defaults to `0`.
    :param allow_pwri: Whether to allow the `PasswordRecipientInfo` structure to extract the
    challenge. Defaults to `False`.
    """
    recipient_infos: rfc9480 = env_data["recipientInfos"]
    recipient_info: rfc5652.RecipientInfo = recipient_infos[recip_index]

    rid = _extract_rid(recipient_info=recipient_info, kari_index=kari_index, allow_pwri=allow_pwri)

    # The sender MUST populate the rid field in the EnvelopedData sequence using the
    # issuerAndSerialNumber choice containing a NULL-DN as issuer and the certReqId
    # as serialNumber. The client MAY ignore the rid field

    if rid is not None:
        issuer = rid["issuer"]
        if is_null_dn(issuer):
            raise ValueError("`rid` field is not correctly populated with `NULL-DN`")

        if int(rid["serialNumber"]) == cert_req_id:
            raise ValueError("`rid` field serialNumber si not equal to the `certReqId`")


def _parse_pkimessage_from_der(raw_bytes: bytes) -> Tuple[rfc9480.PKIMessage, POPODecKeyChallContentAsn1]:
    """Decode the `PKIMessage` and `POPODecKeyChallContent` from the DER-encoded bytes.

    :param raw_bytes: The DER-encoded `PKIMessage` as bytes.
    :return: The parsed `PKIMessage` object and the `POPODecKeyChallContent` object.
    """
    # TODO fix if pyasn1-alt-modules is updated.
    pki_header, rest = decoder.decode(raw_bytes, rfc9480.PKIHeader())
    popdecc, rest = decoder.decode(
        rest, POPODecKeyChallContentAsn1().subtype(explicitTag=tag.Tag(tag.tagClassContext, tag.tagFormatSimple, 6))
    )

    pki_protection = rfc9480.PKIProtection().subtype(explicitTag=tag.Tag(tag.tagClassContext, tag.tagFormatSimple, 0))

    extra_certs = (
        univ.SequenceOf(componentType=rfc9480.CMPCertificate())
        .subtype(subtypeSpec=constraint.ValueSizeConstraint(1, float("inf")))
        .subtype(explicitTag=tag.Tag(tag.tagClassContext, tag.tagFormatSimple, 1))
    )

    if rest:
        pki_protection, rest = decoder.decode(rest, pki_protection)

    if rest:
        extra_certs, rest = decoder.decode(rest, extra_certs)

    if rest != b"":
        raise ValueError("Decoding the PKIMessage had a remainder.")

    msg = rfc9480.PKIMessage()
    msg["header"] = pki_header
    msg["extraCerts"] = extra_certs
    msg["protection"] = pki_protection
    return msg, popdecc


@keyword(name="Process PKIMessage With Popdecc")
def process_pkimessage_with_popdecc(
    pki_message: bytes,
    ee_key: Optional[EnvDataPrivateKey] = None,
    password: Optional[Union[str, bytes]] = None,
    index: int = 0,
    cert_req_id: int = 0,
    recip_index: int = 0,
    expected_size: int = 1,
    allow_pwri: bool = False,
    expected_sender: Optional[str] = None,
    request: Optional[rfc9480.PKIMessage] = None,
    use_dhbased_mac: bool = False,
) -> rfc9480.PKIMessage:
    """Process the POPODecKeyChallContent structure by decrypting the encryptedRand field or decapsulating the challenge

    :param pki_message: The DER-encoded PKIMessage as bytes.
    :param ee_key: The private key of the end-entity to process the challenge.
    :param password: Optional password for compute the PKIMessage protection.
    :param index: The index
    :param cert_req_id: The certificate request ID to validate against the serialNumber.
    :param recip_index: The index of the recipientInfo to extract the `rid` field from. Defaults to `0`.
    :param expected_size: The expected size inside the `EnvelopedData` structure.
    :param allow_pwri: The flag to allow the `PasswordRecipientInfo` structure to extract the
    challenge. Defaults to `False`.
    :param expected_sender: The expected sender name to validate in the `Rand` structure.
    :param request: The original PKIMessage request to build the new one for the `challenge`.
    :param use_dhbased_mac: Whether to use the DH-based MAC for the `challenge` field,
    and then update the old request. Otherwise, update the old request Proof-of-Possession.
    :return: The updated PKIMessage as DER-encoded bytes, to send over the wire.

    :raises ValueError: If the PKIMessage decoding has a remainder.
    :raises NotImplementedError: If the challenge is not encryptedRand.
    :raises ValueError: If the PKIMessage version is invalid for the encryptedRand presence.
    :raises ValueError: If the `rid` field is not correctly populated with NULL-DN and
    `cert_req_id` as `serialNumber`.
    """
    msg, popdecc = _parse_pkimessage_from_der(pki_message)

    challenge = popdecc[index]
    validate_pki_message_version(msg, popdecc)

    env_data = challenge["encryptedRand"]
    if env_data is not None:
        rand = _process_encrypted_rand(
            env_data, msg, password, ee_key, recip_index, cert_req_id, allow_pwri, expected_size
        )
        num = rand["int"]
        if expected_sender is not None:
            sender = prepare_name(expected_sender)
            if compare_general_name_and_name(rand["sender"], sender):
                rand_name = get_openssl_name_notation(rand["sender"])
                raise ValueError(f"Expected sender name: {expected_sender}. Got: {rand_name}")

    else:
        ss = process_simple_challenge(challenge, ee_key)
        if request is None:
            raise ValueError("The original PKIMessage request is required to build the new one for the challenge.")

        pki_message = _prepare_pki_message(
            sender=request["header"]["sender"],
            recipient=request["header"]["recipient"],
            transaction_id=request["header"]["transactionID"].asOctets(),
            sender_nonce=request["header"]["senderNonce"].asOctets(),
            recip_nonce=request["header"]["recipNonce"].asOctets(),
            recip_kid=request["header"]["recipKID"].asOctets(),
            sender_kid=request["header"]["senderKID"].asOctets(),
            pvno=int(request["header"]["pvno"]),
        )
        if use_dhbased_mac:
            pki_message["body"] = request["body"]
            pki_message["extraCerts"] = request["extraCerts"]
            return protectionutils.protect_pkimessage(pki_message, shared_secret=ss)

        else:
            body_name = request["body"].getName()
            for x in request["body"][body_name]:
                popo = prepare_pkmac_popo(
                    request["body"][body_name][x]["certReq"], private_key=ee_key, shared_secret=ss
                )
                pki_message["body"][body_name][x]["popo"] = popo

            return pki_message

    msg["body"]["popdecr"].append(num)

    return msg


def validate_pki_message_version(pki_message: PKIMessage, popdecc: POPODecKeyChallContentAsn1) -> None:
    """Validate the PKIMessage version against the presence of the encryptedRand and challenge fields.

    :param pki_message: The PKIMessage to validate.
    :param popdecc: The `POPODecKeyChallContent` structure which contains the challenges.
    """
    is_enc_present = any(c["encryptedRand"].isValue for c in popdecc)

    if pki_message["pvno"] != 3 and is_enc_present:
        raise ValueError("Invalid PKIMessage version for encryptedRand presence")

    if pki_message["pvno"] != 2 and not is_enc_present:
        raise ValueError("Invalid PKIMessage version for challenge presence")


def _process_encrypted_rand(
    env_data: rfc9480.EnvelopedData,
    pki_message: PKIMessage,
    password: Optional[Union[str, bytes]],
    ee_key: Optional[Union[PQKEMPrivateKey, ECDHPrivateKey, RSAPrivateKey]],
    recip_index: int,
    cert_req_id: int,
    allow_pwri: bool,
    expected_size: int,
) -> rfc9480.Rand:
    """Process the encryptedRand field by decrypting it with the end-entity private key.

    :param env_data: The `EnvelopedData` structure containing the encryptedRand.
    :param pki_message: The PKIMessage containing the encryptedRand.
    :param password: The password to decrypt the encryptedRand.
    :param ee_key: The private key to decrypt the encryptedRand or perform the decapsulation.
    :param recip_index: The index of the recipientInfo to extract the `rid` field from. Defaults to `0`.
    :param cert_req_id: The certificate request ID to validate against the serialNumber.
    :param allow_pwri: Whether to allow the `PasswordRecipientInfo` structure to extract
    the challenge. Defaults to `False`.
    :param expected_size: The expected size inside the `EnvelopedData` structure.
    :return: The decrypted challenge as a `Rand` object.
    """
    validate_issuer_is_null_dn_and_cert_req_id(
        env_data, recip_index=recip_index, cert_req_id=cert_req_id, allow_pwri=allow_pwri
    )
    raw_bytes = validate_enveloped_data(
        env_data=env_data,
        pki_message=pki_message,
        password=password,
        ee_key=ee_key,
        expected_raw_data=True,
        expected_size=expected_size,
    )

    obj, rest = decoder.decode(raw_bytes, asn1Spec=rfc9480.Rand())
    if rest:
        raise ValueError("Extra data after decoding Rand object")

    return obj


<<<<<<< HEAD
def _process_challenge(challenge_val: bytes, ee_key) -> bytes:
    """Process the challenge value by decrypting or decapuslating it with the end-entity private key.

    :param challenge_val: The `Challenge` to process.
    :param ee_key: The private key to decrypt or decapsulate the challenge.
=======
@not_keyword
def process_simple_challenge(
    challenge: ChallengeASN1,
    iv: Union[str, bytes],
    ee_key: PrivateKey,
    ca_pub_key: Optional[ECDHPublicKey] = None,
    kemct: Optional[bytes] = None,
) -> rfc9480.Rand:
    """Process the challenge value by decrypting or decapuslation it with the end-entity private key.

    :param challenge: The `Challenge` to process.
    :param iv: The initialization vector to use for the AES decryption.
    :param ee_key: The private key to decrypt the challenge.
    :param ca_pub_key: The CA's public key to use for the ECDH key exchange.
    :param kemct: The KEM ciphertext.
>>>>>>> bbbc0010
    :return: The shared secret as the password field in the PKIMessage.
    :raises ValueError: If the private key type is not supported.
    """
    challenge_val = challenge["challenge"].asOctets()

    if isinstance(ee_key, rsa.RSAPrivateKey):
        rand_data = ee_key.decrypt(challenge_val, padding=padding.PKCS1v15())
        rand_obj, rest = decoder.decode(rand_data, asn1Spec=rfc9480.Rand())
        if rest:
            raise BadAsn1Data("Rand")
        return rand_obj

    if isinstance(ee_key, ECDHPrivateKey):
        ss = perform_ecdh(ee_key, ca_pub_key)
    elif is_kem_private_key(ee_key):
        ss = ee_key.decaps(kemct)
    else:
        raise ValueError(
            f"The private key type is not supported, for processing the challenge.: {type(ee_key).__name__}"
        )

    rand_data = compute_aes_cbc(key=ss, data=challenge_val, iv=str_to_bytes(iv), decrypt=True)
    rand_obj, rest = decoder.decode(rand_data, asn1Spec=rfc9480.Rand())
    if rest:
        raise BadAsn1Data("Rand")
    return rand_obj


def _compute_ss(client_key, ca_cert):
    """Compute the shared secret (SS) between the client's private key and the CA's public key.

    This function handles different types of client keys:
    - Elliptic Curve Diffie-Hellman (ECDH) keys are processed using the `perform_ecdh` function.
    - Post-Quantum Key Encapsulation Mechanism (PQKEM) keys are processed via the `encaps` method.

    :param client_key: The client's private key (either ECDH or PQKEM).
    :param ca_cert: The CA's certificate used to obtain the CA's public key.

    :return: The computed shared secret.
    :raises ValueError: If the client key is of an unsupported type.
    """
    pub_key = load_public_key_from_cert(ca_cert)
    if isinstance(client_key, ECDHPrivKeyTypes):
        return perform_ecdh(client_key, pub_key)
    else:
        raise ValueError(f"The provided public key type is not expected: {type(client_key).__name__}")


# TODO fix doc
def _prepare_pkmac_val(
    shared_secret: bytes, data: bytes, mac_alg: str, for_agreement: bool = True, bad_pop: bool = False, **mac_params
) -> rfc4211.ProofOfPossession:
    """Prepare the PKMAC value for the Proof-of-Possession structure.

    :param shared_secret: The shared secret to use for the MAC.
    :param data: The data to authenticate with the MAC.
    :param mac_alg: The MAC algorithm to use for the PKMAC value.
    :param for_agreement: The flag to indicate whether the PKMAC value is for key agreement. Defaults to `True`.
    :param mac_params: The additional parameters to use for the MAC algorithm.
    :param bad_pop: Whether to manipulate the first byte of the MAC value. Defaults to `False`.
    :return: The populated Proof-of-Possession structure with the `agreeMAC` field set.
    """
    pkmac_value = rfc4211.PKMACValue().subtype(implicitTag=tag.Tag(tag.tagClassContext, tag.tagFormatConstructed, 3))
    alg_id, mac_value = compute_and_prepare_mac(key=shared_secret, data=data, mac_alg=mac_alg, **mac_params)

    if bad_pop:
        mac_value = utils.manipulate_first_byte(mac_value)

    pkmac_value["algId"]["algorithm"] = alg_id["algorithm"]
    pkmac_value["algId"]["parameters"] = alg_id["parameters"]
    pkmac_value["value"] = univ.BitString.fromOctetString(mac_value)

    if for_agreement:
        index = 3
        option = "keyAgreement"
    else:
        index = 2
        option = "keyEncipherment"

    popo_priv_key = rfc4211.POPOPrivKey().subtype(
        implicitTag=tag.Tag(tag.tagClassContext, tag.tagFormatConstructed, index)
    )
    popo_priv_key["agreeMAC"] = pkmac_value
    popo_structure = rfc4211.ProofOfPossession()
    popo_structure[option] = popo_priv_key
    return popo_structure


@keyword(name="Prepare keyAgreement POPO")
def prepare_key_agreement_popo(
    use_encr_cert: bool = True,
    env_data: Optional[rfc9480.EnvelopedData] = None,
    client_key: Optional[ECDHPrivKeyTypes] = None,
    shared_secret: Optional[bytes] = None,
    cert_request: Optional[Union[bytes, rfc4211.CertRequest]] = None,
    ca_cert: Optional[rfc9480.CMPCertificate] = None,
    mac_alg: str = "password_based_mac",
    bad_pop: bool = False,
    **mac_params,
) -> rfc4211.ProofOfPossession:
    """Prepare a Proof-of-Possession (PoP) structure for a Key Agreement (KA) key.

    This function creates a `ProofOfPossession` structure for key agreement, which may include:
    - An HMAC-based PoP using the client's private key and CA's public key.
    - An encrypted key or subsequent message depending on the `use_encr_cert` flag.

    :param use_encr_cert: A flag indicating whether to use an encrypted certificate (`True`)
                          or a challenge-based message (`False`). Defaults to `True`.
    :param env_data: Optional `EnvelopedData` object containing encrypted key material.
    :param client_key: Optional client-side private key for key agreement (ECDH).
    :param ca_cert: Optional CA certificate containing the public key for key agreement.
    :param shared_secret: Optional shared secret for key agreement.
    :param cert_request: Optional certificate request to authenticate with the MAC.
    :param mac_alg: The MAC algorithm to use for the PoP structure. Defaults to `password_based_mac`.
    :return: A populated `rfc4211.ProofOfPossession` structure for key agreement.
    """
    if client_key is not None and ca_cert is not None:
        shared_secret = _compute_ss(client_key, ca_cert=ca_cert)

    popo_priv_key = rfc4211.POPOPrivKey().subtype(implicitTag=tag.Tag(tag.tagClassContext, tag.tagFormatConstructed, 3))
    if env_data is None and shared_secret is None:
        option = "encrCert" if use_encr_cert else "challenge"
        popo_priv_key["subsequentMessage"] = rfc4211.SubsequentMessage(option).subtype(
            implicitTag=tag.Tag(tag.tagClassContext, tag.tagFormatSimple, 1)
        )
    elif shared_secret is not None:
        if cert_request is None:
            raise ValueError("The certificate request is required for `agreeMAC` PoP.")

        if not isinstance(cert_request, bytes):
            cert_request = encoder.encode(cert_request)

        return _prepare_pkmac_val(
            shared_secret=shared_secret,
            data=cert_request,
            for_agreement=True,
            mac_alg=mac_alg,
            bad_pop=bad_pop,
            **mac_params,
        )
    else:
        popo_priv_key["encryptedKey"] = env_data

    popo_structure = rfc4211.ProofOfPossession()
    popo_structure["keyAgreement"] = popo_priv_key
    return popo_structure


def compute_dh_static_pop(
    ca_cert: rfc9480.CMPCertificate,
    cert_request: rfc4211.CertRequest,
    ss: Optional[bytes] = None,
    private_key: Optional[ECDHPrivateKey] = None,
    use_pkmac: bool = False,
):
    """Compute a static Diffie-Hellman Proof-of-Possession (PoP) value for certificate requests.

    :param ss: The shared secret used for generating the MAC (if not provided, it's computed).
    :param ca_cert: The CA's certificate containing the issuer's public key.
    :param cert_request: The certificate request to be authenticated with the MAC.
    :param private_key: Optionally, the private key used for Diffie-Hellman.
    :param use_pkmac: A flag indicating whether to use the PKMAC value in the PoP structure.

    :return: A populated Proof-of-Possession structure, including either a DH MAC or PKMAC value.
    :raises ValueError: If neither the shared secret nor the private key is provided.
    """
    if not ss and not private_key:
        raise ValueError("Both the shared secret and private key cannot be None")

    elif not ss:
        public_key = load_public_key_from_cert(ca_cert)
        ss = perform_ecdh(private_key=private_key, public_key=public_key)

    # as of rfc 2875
    # If either the subject or
    # issuer name in the CA certificate is empty, then the alternative name
    # should be used in its place.

    subject_dn_bytes = encoder.encode(ca_cert["tbsCertificate"]["subject"])
    issuer_dn_bytes = encoder.encode(ca_cert["tbsCertificate"]["issuer"])
    concatenated_data = subject_dn_bytes + ss + issuer_dn_bytes
    key = compute_hash(alg_name="sha1", data=concatenated_data)
    mac = compute_hmac(hash_alg="sha1", key=key, data=encoder.encode(cert_request))

    alg_id = rfc9480.AlgorithmIdentifier()
    alg_id["algorithm"] = rfc6955.id_dhPop_static_sha1_hmac_sha1
    # names differs, but same structure.
    dh_pop_static = rfc6955.DhSigStatic()
    dh_pop_static["hashValue"] = rfc6955.MessageDigest(mac)
    dh_pop_static["issuerAndSerial"] = prepare_issuer_and_serial_number(ca_cert)
    alg_id["algorithm"]["parameters"] = rfc6955.DhSigStatic()

    popo_priv_key = rfc4211.POPOPrivKey().subtype(implicitTag=tag.Tag(tag.tagClassContext, tag.tagFormatConstructed, 3))

    if use_pkmac:
        pk_mac_val = rfc4211.PKMACValue().subtype(implicitTag=tag.Tag(tag.tagClassContext, tag.tagFormatConstructed, 3))

        pk_mac_val["algId"] = alg_id
        pk_mac_val["value"] = univ.BitString().fromOctetString(mac)
        popo_priv_key["agreeMAC"] = pk_mac_val
    else:
        popo_priv_key["dhMAC"] = popo_priv_key["dhMAC"].fromOctetString(mac)

    return popo_priv_key


@keyword(name="Get EncCert From PKIMessage")
def get_enc_cert_from_pkimessage(  # noqa D417 undocumented-param
    pki_message: rfc9480.PKIMessage,
    cert_number: Strint = 0,
    ee_private_key: Optional[PrivateKey] = None,
    server_cert: Optional[rfc9480.CMPCertificate] = None,
    password: Optional[Union[str, bytes]] = None,
    expected_recip_type: Optional[str] = None,
) -> rfc9480.CMPCertificate:
    """Decrypt an encrypted certificate.

    Extract the decrypted certificate and then decrypts the certificate by processing the recipient info type.

    Arguments:
    ---------
        - `pki_message`: The PKIMessage containing the EncCert to be extracted.
        - `cert_number`: The index of the certified key pair in the response to extract. Defaults to `0`.
        - `ee_private_key`: The end-entity private key to decrypt the EncCert if it is encrypted.
        - `server_cert`: The server's CMPCertificate used for validating the EncCert.
        - `password`: A password for decryption if required by the enveloped data.
        - `expected_recip_type`: Expected recipient type to validate the encrypted data.

    Returns:
    -------
       - The decrypted certificate.

    Raises:
    ------
       - ValueError: If the envelopedData structure is incorrectly populated.
       - InvalidUnwrap: If the encrypted data cannot be unwrapped.

    Examples:
    --------
    | ${enc_cert}= | Get EncCert From PKIMessage | pki_message=${pki_message} | cert_number=0 | ee_private_key=${key} |
    | ${enc_cert}= | Get EncCert From PKIMessage | pki_message=${pki_message} | cert_number=0 | password=${password} |

    """
    body_name = pki_message["body"].getName()
    cert_key_pair: rfc9480.CertifiedKeyPair = asn1utils.get_asn1_value(
        pki_message, query=f"body.{body_name}.response/{cert_number}.certifiedKeyPair"
    )
    if cert_key_pair["certOrEncCert"].getName() != "envelopedData":
        raise ValueError("The enc certificate field MUST be an `envelopedData` structure")

    env_data = cert_key_pair["certOrEncCert"]["envelopedData"]

    data = validate_enveloped_data(
        env_data=env_data,
        pki_message=pki_message,
        password=password,
        ee_key=ee_private_key,
        cmp_protection_cert=server_cert,
        expected_raw_data=True,
        expected_type=expected_recip_type,
    )

    try:
        cert, rest = decoder.decode(data, asn1Spec=rfc9480.CMPCertificate())

        if rest != b"":
            raise ValueError(f"Unexpected data after decoding the encrypted certificate: {rest.hex()}")

    except pyasn1.error.PyAsn1Error:
        raise ValueError(f"The decrypted certificate was not decoded-able: {data.hex()}")  # type: ignore

    return cert<|MERGE_RESOLUTION|>--- conflicted
+++ resolved
@@ -471,13 +471,6 @@
     return obj
 
 
-<<<<<<< HEAD
-def _process_challenge(challenge_val: bytes, ee_key) -> bytes:
-    """Process the challenge value by decrypting or decapuslating it with the end-entity private key.
-
-    :param challenge_val: The `Challenge` to process.
-    :param ee_key: The private key to decrypt or decapsulate the challenge.
-=======
 @not_keyword
 def process_simple_challenge(
     challenge: ChallengeASN1,
@@ -493,7 +486,6 @@
     :param ee_key: The private key to decrypt the challenge.
     :param ca_pub_key: The CA's public key to use for the ECDH key exchange.
     :param kemct: The KEM ciphertext.
->>>>>>> bbbc0010
     :return: The shared secret as the password field in the PKIMessage.
     :raises ValueError: If the private key type is not supported.
     """
