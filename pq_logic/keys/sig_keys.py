--- conflicted
+++ resolved
@@ -2,12 +2,8 @@
 #
 # SPDX-License-Identifier: Apache-2.0
 
-<<<<<<< HEAD
 """
-Provided Wrapper classes for Post-Quantum signature Keys.
-=======
-"""Classes for the public and private keys of the supported post-quantum signature algorithms."""
->>>>>>> 401241d9
+Wrapper classes for Post-Quantum signature Keys.
 
 Classes in this file follow the `cryptography` library style. This ensures seamless integration
 and allows the classes to be easily swapped out or extended in the future.
@@ -470,105 +466,4 @@
                 f"Supported names: 'falcon-512', 'falcon-1024', 'falcon-padded-512', 'falcon-padded-1024'"
             )
 
-<<<<<<< HEAD
-        self.sig_alg = name.capitalize()
-=======
-        self.sig_alg = name.capitalize()
-
-
-############################
-# SLH-DSA Key class available with
-# pip install SLH-DSA
-############################
-
-SLH_DSA_COMBINATIONS = [
-    "shake_128s",
-    "shake_128f",
-    "shake_192s",
-    "shake_192f",
-    "shake_256s",
-    "shake_256f",
-    "sha2_128s",
-    "sha2_128f",
-    "sha2_192s",
-    "sha2_192f",
-    "sha2_256s",
-    "sha2_256f",
-]
-
-
-class AltSLHDSAPublicKey(PQSignaturePublicKey):
-    """Represent an SLH-DSA public key."""
-
-    @property
-    def name(self):
-        """Return the name of the key."""
-        return "slh-dsa-" + self.sig_alg.replace("_", "-")
-
-    def _get_key_name(self) -> bytes:
-        """Return the name of the key, to save it in a file as PEM-header."""
-        return b"SLH-DSA"
-
-    def _check_name(self, name: str):
-        """Check if the name is valid."""
-        pass
-
-    def check_hash_alg(self, hash_alg: str, allow_failure: bool = True) -> Optional[str]:
-        """Check if the hash algorithm is valid."""
-        return None
-
-    def _init(self, sig_alg: str, public_key: bytes) -> None:
-        """Initialize the SLH-DSA public key."""
-        if sig_alg not in SLH_DSA_COMBINATIONS:
-            raise ValueError(f"Invalid signature algorithm name provided.: {sig_alg}")
-
-        self.sig_alg = sig_alg
-        self.sig_method = PublicKey.from_digest(public_key, getattr(slhdsa, sig_alg))
-        self._public_key_bytes = public_key
-
-    def verify(self, signature: bytes, data: bytes) -> None:
-        """Verify the signature of the data."""
-        if not self.sig_method.verify(msg=data, sig=signature):
-            raise InvalidSignature()
-
-
-class AltSLHDSAPrivateKey(PQSignaturePrivateKey):
-    """Represent an SLH-DSA private key."""
-
-    def _get_key_name(self) -> bytes:
-        """Return the name of the key, to save it in a file as PEM-header."""
-        return b"SLH-DSA"
-
-    def _check_name(self, name: str):
-        """Check if the name is valid."""
-        pass
-
-    @property
-    def name(self):
-        """Return the name of the key."""
-        return "slh-dsa-" + self.sig_alg.replace("_", "-")
-
-    def _init(self, sig_alg: str, private_bytes: Optional[bytes] = None, public_key: Optional[bytes] = None) -> None:
-        self.sig_alg = sig_alg.removeprefix("slh-dsa-").replace("-", "_", 1)
-        self.sig_method = KeyPair.gen(getattr(slhdsa, sig_alg))
-
-    def public_key(self) -> PQSignaturePublicKey:
-        """Derive the corresponding public key."""
-        return AltSLHDSAPublicKey(sig_alg=self.sig_alg, public_key=self.sig_method.pub.digest())
-
-    def private_bytes_raw(self) -> bytes:
-        """Return the private key as raw bytes."""
-        return self.sig_method.sec.digest()
-
-    def sign(
-        self,
-        data: bytes,
-        use_rand: bool = True,
-    ) -> bytes:
-        """Sign the data with SLH-DSA private key.
-
-        :param data: The data to sign.
-        :param use_rand: Whether to use randomization for the signature. Defaults to `True`.
-        """
-        return self.sig_method.sign(data, randomize=use_rand)
->>>>>>> 401241d9
+        self.sig_alg = name.capitalize()