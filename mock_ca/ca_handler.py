--- conflicted
+++ resolved
@@ -7,11 +7,7 @@
 from dataclasses import dataclass, field
 from typing import Dict, List, Optional, Set, Tuple
 
-<<<<<<< HEAD
 sys.path.append(".")
-=======
-sys.path.append('.')
->>>>>>> 74dc777c
 
 from cryptography import x509
 from flask import Flask, Response, request
@@ -75,7 +71,9 @@
     sun_hybrid_state: SunHybridState = field(default_factory=SunHybridState)
 
     def store_transaction_certificate(
-        self, transaction_id: bytes, sender: rfc9480.GeneralName, certs: List[rfc9480.CMPCertificate]
+            self, transaction_id: bytes,
+            sender: rfc9480.GeneralName,
+            certs: List[rfc9480.CMPCertificate]
     ) -> None:
         """Store a transaction certificate.
 
